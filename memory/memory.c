--- conflicted
+++ resolved
@@ -19,7 +19,6 @@
 #include <memory/memory.h>
 #include <memory/log.h>
 
-<<<<<<< HEAD
 #if FOUNDATION_PLATFORM_POSIX
 #  include <sys/mman.h>
 #  ifndef MAP_UNINITIALIZED
@@ -29,7 +28,7 @@
 #    define MAP_ANONYMOUS MAP_ANON
 #  endif
 #endif
-=======
+
 //Thresholds
 
 //! Minimum number of free blocks before releasing chunks back to cache
@@ -44,7 +43,6 @@
 //! Maximum number of spans in global cache before starting to release pages back to system
 #define MAXIMUM_NUMBER_OF_GLOBAL_CACHE_SPANS    (MAXIMUM_NUMBER_OF_THREAD_CACHE_SPANS*16)
 
->>>>>>> 3b9fb452
 
 //#define MEMORY_ASSERT       FOUNDATION_ASSERT
 #define MEMORY_ASSERT(...)
@@ -742,13 +740,8 @@
 
 	chunk_t* chunk = (void*)((uintptr_t)p & (uintptr_t)PAGE_MASK);
 	if (chunk->size_class == 0xFF) {
-<<<<<<< HEAD
 		size_t* chunk_page_count = (size_t*)((void*)chunk);
-		_memory_deallocate_raw(chunk, *chunk_page_count);
-=======
-		size_t* chunk_page_count = (size_t*)chunk->next_block;
 		_memory_deallocate_raw(0, chunk, *chunk_page_count);
->>>>>>> 3b9fb452
 		return;
 	}
 
